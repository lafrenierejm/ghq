--- conflicted
+++ resolved
@@ -328,13 +328,9 @@
 //
 //   - If GHQ_ROOT environment variable is nonempty, use it as the only root dir.
 //   - Otherwise, use the result of `git config --get-all ghq.root` as the dirs.
-<<<<<<< HEAD
 //   - Otherwise, fallback to the default root, `~/ghq`.
-=======
-//   - Otherwise, fallback to the default root, `~/.ghq`.
 //   - When GHQ_ROOT is empty, specific root dirs are added from the result of
 //     `git config --path --get-regexp '^ghq\..+\.root$`
->>>>>>> d0126f4e
 func localRepositoryRoots(all bool) ([]string, error) {
 	if len(_localRepositoryRoots) != 0 {
 		return _localRepositoryRoots, nil
