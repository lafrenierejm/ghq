package main

import (
	"errors"
	"fmt"
	"net/url"
	"os"
	"path/filepath"
	"strings"
	"sync"

	"github.com/Songmu/gitconfig"
	"github.com/motemen/ghq/logger"
	"github.com/saracen/walker"
)

const envGhqRoot = "GHQ_ROOT"

// LocalRepository represents local repository
type LocalRepository struct {
	FullPath  string
	RelPath   string
	RootPath  string
	PathParts []string

	repoPath   string
	vcsBackend *VCSBackend
}

// RepoPath returns local repository path
func (repo *LocalRepository) RepoPath() string {
	if repo.repoPath != "" {
		return repo.repoPath
	}
	return repo.FullPath
}

// LocalRepositoryFromFullPath resolve LocalRepository from file path
func LocalRepositoryFromFullPath(fullPath string, backend *VCSBackend) (*LocalRepository, error) {
	var relPath string

	roots, err := localRepositoryRoots(true)
	if err != nil {
		return nil, err
	}
	var root string
	for _, root = range roots {
		if !strings.HasPrefix(fullPath, root) {
			continue
		}

		var err error
		relPath, err = filepath.Rel(root, fullPath)
		if err == nil {
			break
		}
	}

	if relPath == "" {
		return nil, fmt.Errorf("no local repository found for: %s", fullPath)
	}

	pathParts := strings.Split(relPath, string(filepath.Separator))

	return &LocalRepository{
		FullPath:   fullPath,
		RelPath:    filepath.ToSlash(relPath),
		RootPath:   root,
		PathParts:  pathParts,
		vcsBackend: backend,
	}, nil
}

// LocalRepositoryFromURL resolve LocalRepository from URL
func LocalRepositoryFromURL(remoteURL *url.URL) (*LocalRepository, error) {
	pathParts := append(
		[]string{remoteURL.Hostname()}, strings.Split(remoteURL.Path, "/")...,
	)
	relPath := strings.TrimSuffix(filepath.Join(pathParts...), ".git")
	pathParts[len(pathParts)-1] = strings.TrimSuffix(pathParts[len(pathParts)-1], ".git")

	var (
		localRepository *LocalRepository
		mu              sync.Mutex
	)
	// Find existing local repository first
	if err := walkAllLocalRepositories(func(repo *LocalRepository) {
		if repo.RelPath == relPath {
			mu.Lock()
			localRepository = repo
			mu.Unlock()
		}
	}); err != nil {
		return nil, err
	}

	if localRepository != nil {
		return localRepository, nil
	}

	prim, err := getRoot(remoteURL.String())
	if err != nil {
		return nil, err
	}

	// No local repository found, returning new one
	return &LocalRepository{
		FullPath:  filepath.Join(prim, relPath),
		RelPath:   relPath,
		RootPath:  prim,
		PathParts: pathParts,
	}, nil
}

func getRoot(u string) (string, error) {
	prim := os.Getenv(envGhqRoot)
	if prim != "" {
		return prim, nil
	}
	prim, err := gitconfig.Do("--path", "--get-urlmatch", "ghq.root", u)
	if err != nil && !gitconfig.IsNotFound(err) {
		return "", err
	}
	if prim == "" {
		prim, err = primaryLocalRepositoryRoot()
		if err != nil {
			return "", err
		}
	}
	return prim, nil
}

// Subpaths returns lists of tail parts of relative path from the root directory (shortest first)
// for example, {"ghq", "motemen/ghq", "github.com/motemen/ghq"} for $root/github.com/motemen/ghq.
func (repo *LocalRepository) Subpaths() []string {
	tails := make([]string, len(repo.PathParts))

	for i := range repo.PathParts {
		tails[i] = strings.Join(repo.PathParts[len(repo.PathParts)-(i+1):], "/")
	}

	return tails
}

// NonHostPath returns non host path
func (repo *LocalRepository) NonHostPath() string {
	return strings.Join(repo.PathParts[1:], "/")
}

// list as bellow
// - "$GHQ_ROOT/github.com/motemen/ghq/cmdutil" // repo.FullPath
// - "$GHQ_ROOT/github.com/motemen/ghq"
// - "$GHQ_ROOT/github.com/motemen
func (repo *LocalRepository) repoRootCandidates() []string {
	hostRoot := filepath.Join(repo.RootPath, repo.PathParts[0])
	nonHostParts := repo.PathParts[1:]
	candidates := make([]string, len(nonHostParts))
	for i := 0; i < len(nonHostParts); i++ {
		candidates[i] = filepath.Join(append(
			[]string{hostRoot}, nonHostParts[0:len(nonHostParts)-i]...)...)
	}
	return candidates
}

// IsUnderPrimaryRoot or not
func (repo *LocalRepository) IsUnderPrimaryRoot() bool {
	prim, err := primaryLocalRepositoryRoot()
	if err != nil {
		return false
	}
	return strings.HasPrefix(repo.FullPath, prim)
}

// Matches checks if any subpath of the local repository equals the query.
func (repo *LocalRepository) Matches(pathQuery string) bool {
	for _, p := range repo.Subpaths() {
		if p == pathQuery {
			return true
		}
	}

	return false
}

// VCS returns VCSBackend of the repository
func (repo *LocalRepository) VCS() (*VCSBackend, string) {
	if repo.vcsBackend == nil {
		for _, dir := range repo.repoRootCandidates() {
			backend := findVCSBackend(dir, "")
			if backend != nil {
				repo.vcsBackend = backend
				repo.repoPath = dir
				break
			}
		}
	}
	return repo.vcsBackend, repo.RepoPath()
}

var vcsContentsMap = map[string]*VCSBackend{
	".git":           GitBackend,
	".hg":            MercurialBackend,
	".svn":           SubversionBackend,
	"_darcs":         DarcsBackend,
	".bzr":           BazaarBackend,
	".fslckout":      FossilBackend, // file
	"_FOSSIL_":       FossilBackend, // file
	"CVS/Repository": cvsDummyBackend,
}

var vcsContents = [...]string{
	".git",
	".hg",
	".svn",
	"_darcs",
	".bzr",
	".fslckout",
	"._FOSSIL_",
	"CVS/Repository",
}

func findVCSBackend(fpath, vcs string) *VCSBackend {
	// When vcs is not empty, search only specified contents of vcs
	if vcs != "" {
		vcsBackend, ok := vcsRegistry[vcs]
		if !ok {
			return nil
		}
		for _, d := range vcsBackend.Contents {
			if _, err := os.Stat(filepath.Join(fpath, d)); err == nil {
				return vcsBackend
			}
		}
		return nil
	}
	for _, d := range vcsContents {
		if _, err := os.Stat(filepath.Join(fpath, d)); err == nil {
			return vcsContentsMap[d]
		}
	}
	return nil
}

func walkAllLocalRepositories(callback func(*LocalRepository)) error {
	return walkLocalRepositories("", callback)
}

func walkLocalRepositories(vcs string, callback func(*LocalRepository)) error {
	roots, err := localRepositoryRoots(true)
	if err != nil {
		return err
	}

	walkFn := func(fpath string, fi os.FileInfo) error {
		isSymlink := false
		if fi.Mode()&os.ModeSymlink == os.ModeSymlink {
			isSymlink = true
			realpath, err := filepath.EvalSymlinks(fpath)
			if err != nil {
				return nil
			}
			fi, err = os.Stat(realpath)
			if err != nil {
				return nil
			}
		}
		if !fi.IsDir() {
			return nil
		}
		vcsBackend := findVCSBackend(fpath, vcs)
		if vcsBackend == nil {
			return nil
		}

		repo, err := LocalRepositoryFromFullPath(fpath, vcsBackend)
		if err != nil || repo == nil {
			return nil
		}
		callback(repo)

		if isSymlink {
			return nil
		}
		return filepath.SkipDir
	}

	errCb := walker.WithErrorCallback(func(pathname string, err error) error {
		if os.IsPermission(errors.Unwrap(err)) {
			logger.Log("warning", fmt.Sprintf("%s: Permission denied", pathname))
			return nil
		}
		return err
	})

	for _, root := range roots {
		fi, err := os.Stat(root)
		if err != nil {
			if os.IsNotExist(err) {
				continue
			}
		}
		if fi.Mode()&0444 == 0 {
			logger.Log("warning", fmt.Sprintf("%s: Permission denied", root))
			continue
		}
		if err := walker.Walk(root, walkFn, errCb); err != nil {
			return err
		}
	}
	return nil
}

var (
	_home    string
	_homeErr error
	homeOnce = &sync.Once{}
)

func getHome() (string, error) {
	homeOnce.Do(func() {
		_home, _homeErr = os.UserHomeDir()
	})
	return _home, _homeErr
}

var (
	_localRepositoryRoots []string
	_localRepoErr         error
	localRepoOnce         = &sync.Once{}
)

// localRepositoryRoots returns locally cloned repositories' root directories.
// The root dirs are determined as following:
//
//   - If GHQ_ROOT environment variable is nonempty, use it as the only root dir.
//   - Otherwise, use the result of `git config --get-all ghq.root` as the dirs.
//   - Otherwise, fallback to the default root, `~/ghq`.
//   - When GHQ_ROOT is empty, specific root dirs are added from the result of
//     `git config --path --get-regexp '^ghq\..+\.root$`
func localRepositoryRoots(all bool) ([]string, error) {
	localRepoOnce.Do(func() {
		var roots []string
		envRoot := os.Getenv(envGhqRoot)
		if envRoot != "" {
			roots = filepath.SplitList(envRoot)
		} else {
			var err error
			roots, err = gitconfig.PathAll("ghq.root")
			if err != nil && !gitconfig.IsNotFound(err) {
				_localRepoErr = err
				return
			}
			// reverse slice
			for i := len(roots)/2 - 1; i >= 0; i-- {
				opp := len(roots) - 1 - i
				roots[i], roots[opp] =
					roots[opp], roots[i]
			}
		}

		if len(roots) == 0 {
			homeDir, err := getHome()
			if err != nil {
				_localRepoErr = err
				return
			}
			roots = []string{filepath.Join(homeDir, ".ghq")}
		}
<<<<<<< HEAD
		_localRepositoryRoots = []string{filepath.Join(homeDir, "ghq")}
	}
=======
>>>>>>> a87d262c

		if all && envRoot == "" {
			roots, err := urlMatchLocalRepositoryRoots()
			if err != nil {
				_localRepoErr = err
				return
			}
			roots = append(roots, roots...)
		}

		seen := make(map[string]bool, len(roots))
		for _, v := range roots {
			path := filepath.Clean(v)
			if _, err := os.Stat(path); err == nil {
				if path, err = filepath.EvalSymlinks(path); err != nil {
					_localRepoErr = err
					return
				}
			}
			if !filepath.IsAbs(path) {
				var err error
				if path, err = filepath.Abs(path); err != nil {
					_localRepoErr = err
					return
				}
			}
			if seen[path] {
				continue
			}
			seen[path] = true
			_localRepositoryRoots = append(_localRepositoryRoots, path)
		}
	})
	return _localRepositoryRoots, _localRepoErr
}

func urlMatchLocalRepositoryRoots() ([]string, error) {
	out, err := gitconfig.Do("--path", "--get-regexp", `^ghq\..+\.root$`)
	if err != nil {
		if gitconfig.IsNotFound(err) {
			return nil, nil
		}
		return nil, err
	}
	items := strings.Split(out, "\x00")
	ret := make([]string, len(items))
	for i, kvStr := range items {
		kv := strings.SplitN(kvStr, "\n", 2)
		ret[i] = kv[1]
	}
	return ret, nil
}

func primaryLocalRepositoryRoot() (string, error) {
	roots, err := localRepositoryRoots(false)
	if err != nil {
		return "", err
	}
	return roots[0], nil
}<|MERGE_RESOLUTION|>--- conflicted
+++ resolved
@@ -334,7 +334,7 @@
 //
 //   - If GHQ_ROOT environment variable is nonempty, use it as the only root dir.
 //   - Otherwise, use the result of `git config --get-all ghq.root` as the dirs.
-//   - Otherwise, fallback to the default root, `~/ghq`.
+//   - Otherwise, fallback to the default root, `~/.ghq`.
 //   - When GHQ_ROOT is empty, specific root dirs are added from the result of
 //     `git config --path --get-regexp '^ghq\..+\.root$`
 func localRepositoryRoots(all bool) ([]string, error) {
@@ -364,13 +364,8 @@
 				_localRepoErr = err
 				return
 			}
-			roots = []string{filepath.Join(homeDir, ".ghq")}
-		}
-<<<<<<< HEAD
-		_localRepositoryRoots = []string{filepath.Join(homeDir, "ghq")}
-	}
-=======
->>>>>>> a87d262c
+			roots = []string{filepath.Join(homeDir, "ghq")}
+		}
 
 		if all && envRoot == "" {
 			roots, err := urlMatchLocalRepositoryRoots()
