--- conflicted
+++ resolved
@@ -20,16 +20,7 @@
       with:
         go-version: 1.x
     - name: checkout
-<<<<<<< HEAD
-      uses: actions/checkout@v1
-=======
       uses: actions/checkout@v3
-    - name: lint
-      run: |
-        GO111MODULE=off GOBIN=$(pwd)/bin go get golang.org/x/lint/golint
-        bin/golint -set_exit_status ./...
-      if: "matrix.os == 'ubuntu-latest' || matrix.os == 'macOS-latest'"
->>>>>>> ad16d616
     - name: test
       run: go test -coverprofile coverage.out -covermode atomic ./...
     - name: Send coverage
